// RGB standard library for working with smart contracts on Bitcoin & Lightning
//
// SPDX-License-Identifier: Apache-2.0
//
// Written in 2019-2023 by
//     Dr Maxim Orlovsky <orlovsky@lnp-bp.org>
//
// Copyright (C) 2019-2023 LNP/BP Standards Association. All rights reserved.
//
// Licensed under the Apache License, Version 2.0 (the "License");
// you may not use this file except in compliance with the License.
// You may obtain a copy of the License at
//
//     http://www.apache.org/licenses/LICENSE-2.0
//
// Unless required by applicable law or agreed to in writing, software
// distributed under the License is distributed on an "AS IS" BASIS,
// WITHOUT WARRANTIES OR CONDITIONS OF ANY KIND, either express or implied.
// See the License for the specific language governing permissions and
// limitations under the License.

<<<<<<< HEAD
#![allow(clippy::result_large_err)]

use std::collections::{HashMap, HashSet};
=======
use std::collections::{BTreeMap, HashSet};
>>>>>>> fea6b669

use amplify::confinement::{Confined, TinyOrdMap, TinyOrdSet, U16};
use amplify::{confinement, Wrapper};
use invoice::{Allocation, Amount};
use rgb::{
    validation, AltLayer1, AltLayer1Set, AssetTag, Assign, AssignmentType, Assignments,
    BlindingFactor, ContractId, DataState, ExposedSeal, FungibleType, Genesis, GenesisSeal,
    GlobalState, GraphSeal, Input, Layer1, Opout, RevealedAttach, RevealedData, RevealedValue,
    StateSchema, SubSchema, Transition, TransitionType, TypedAssigns, XChain, XOutpoint,
};
use strict_encoding::{FieldName, SerializeError, StrictSerialize, TypeName};
use strict_types::decode;

use crate::containers::{BuilderSeal, Contract};
use crate::interface::contract::AttachedState;
use crate::interface::resolver::DumbResolver;
use crate::interface::{
    Iface, IfaceClass, IfaceImpl, IfacePair, IssuerTriplet, SchemaIssuer, TransitionIface,
    WrongImplementation,
};
use crate::persistence::PersistedState;
use crate::Outpoint;

#[derive(Clone, Eq, PartialEq, Debug, Display, Error, From)]
#[display(doc_comments)]
pub enum BuilderError {
    #[from]
    #[display(inner)]
    WrongImplementation(WrongImplementation),

    /// contract already has too many layers1.
    TooManyLayers1,

    /// global state `{0}` is not known to the schema.
    GlobalNotFound(FieldName),

    /// assignment `{0}` is not known to the schema.
    AssignmentNotFound(FieldName),

    /// transition `{0}` is not known to the schema.
    TransitionNotFound(TypeName),

    /// state `{0}` provided to the builder has invalid name.
    InvalidStateField(FieldName),

    /// state `{0}` provided to the builder has invalid name.
    InvalidState(AssignmentType),

    /// asset tag for state `{0}` must be added before any fungible state of
    /// the same type.
    AssetTagMissed(AssignmentType),

    /// asset tag for state `{0}` was already automatically created. Please call
    /// `add_asset_tag` before adding any fungible state to the builder.
    AssetTagAutomatic(AssignmentType),

    /// state data for state type `{0}` are invalid: asset tag doesn't match the
    /// tag defined by the contract.
    AssetTagInvalid(AssignmentType),

    /// interface doesn't specifies default operation name, thus an explicit
    /// operation type must be provided with `set_operation_type` method.
    NoOperationSubtype,

    /// interface doesn't have a default assignment type.
    NoDefaultAssignment,

    /// {0} is not supported by the contract genesis.
    InvalidLayer1(Layer1),

    #[from]
    #[display(inner)]
    StrictEncode(SerializeError),

    #[from]
    #[display(inner)]
    Reify(decode::Error),

    #[from]
    #[display(inner)]
    Confinement(confinement::Error),

    #[from]
    #[display(inner)]
    ContractInconsistency(validation::Status),
}

mod private {
    pub trait Sealed {}
}

pub trait TxOutpoint: Copy + Eq + private::Sealed {
    fn is_liquid(&self) -> bool;
    fn is_bitcoin(&self) -> bool;
    fn map_to_xchain<U>(self, f: impl FnOnce(Outpoint) -> U) -> XChain<U>;
}

impl private::Sealed for Outpoint {}
impl private::Sealed for XOutpoint {}
impl TxOutpoint for Outpoint {
    fn is_liquid(&self) -> bool { false }
    fn is_bitcoin(&self) -> bool { true }
    fn map_to_xchain<U>(self, f: impl FnOnce(Outpoint) -> U) -> XChain<U> {
        XChain::Bitcoin(f(self))
    }
}
impl TxOutpoint for XOutpoint {
    fn is_liquid(&self) -> bool { XChain::is_liquid(self) }
    fn is_bitcoin(&self) -> bool { XChain::is_bitcoin(self) }
    fn map_to_xchain<U>(self, f: impl FnOnce(Outpoint) -> U) -> XChain<U> { self.map(f) }
}

#[derive(Clone, Debug)]
pub struct ContractBuilder {
    builder: OperationBuilder<GenesisSeal>,
    testnet: bool,
    alt_layers1: AltLayer1Set,
}

impl ContractBuilder {
    pub fn with(
        iface: Iface,
        schema: SubSchema,
        iimpl: IfaceImpl,
        testnet: bool,
    ) -> Result<Self, WrongImplementation> {
        Ok(Self {
            builder: OperationBuilder::with(iface, schema, iimpl)?,
            testnet,
            alt_layers1: none!(),
        })
    }

    pub fn mainnet(
        iface: Iface,
        schema: SubSchema,
        iimpl: IfaceImpl,
    ) -> Result<Self, WrongImplementation> {
        Ok(Self {
            builder: OperationBuilder::with(iface, schema, iimpl)?,
            testnet: false,
            alt_layers1: none!(),
        })
    }

    pub fn testnet(
        iface: Iface,
        schema: SubSchema,
        iimpl: IfaceImpl,
    ) -> Result<Self, WrongImplementation> {
        Ok(Self {
            builder: OperationBuilder::with(iface, schema, iimpl)?,
            testnet: true,
            alt_layers1: none!(),
        })
    }

    pub fn has_layer1(&self, layer1: Layer1) -> bool {
        match layer1 {
            Layer1::Bitcoin => true,
            Layer1::Liquid => self.alt_layers1.contains(&AltLayer1::Liquid),
        }
    }
    pub fn check_layer1(&self, layer1: Layer1) -> Result<(), BuilderError> {
        if !self.has_layer1(layer1) {
            return Err(BuilderError::InvalidLayer1(layer1));
        }
        Ok(())
    }

    pub fn add_layer1(mut self, layer1: AltLayer1) -> Result<Self, BuilderError> {
        self.alt_layers1
            .push(layer1)
            .map_err(|_| BuilderError::TooManyLayers1)?;
        Ok(self)
    }

    #[inline]
    pub fn asset_tag(&self, name: impl Into<FieldName>) -> Result<AssetTag, BuilderError> {
        self.builder.asset_tag(name)
    }

    #[inline]
    pub fn add_asset_tag(
        mut self,
        name: impl Into<FieldName>,
        asset_tag: AssetTag,
    ) -> Result<Self, BuilderError> {
        self.builder = self.builder.add_asset_tag(name, asset_tag, None)?;
        Ok(self)
    }

    #[inline]
    pub fn add_global_state(
        mut self,
        name: impl Into<FieldName>,
        value: impl StrictSerialize,
    ) -> Result<Self, BuilderError> {
        self.builder = self.builder.add_global_state(name, value)?;
        Ok(self)
    }

    pub fn add_owned_state_det(
        mut self,
        name: impl Into<FieldName>,
        seal: impl Into<BuilderSeal<GenesisSeal>>,
        state: PersistedState,
    ) -> Result<Self, BuilderError> {
        let seal = seal.into();
        self.check_layer1(seal.layer1())?;
        self.builder = self.builder.add_owned_state_det(name, seal, state)?;
        Ok(self)
    }

    pub fn add_rights(
        mut self,
        name: impl Into<FieldName>,
        seal: impl Into<BuilderSeal<GenesisSeal>>,
    ) -> Result<Self, BuilderError> {
        let seal = seal.into();
        self.check_layer1(seal.layer1())?;
        self.builder = self.builder.add_rights(name, seal, None)?;
        Ok(self)
    }

    pub fn add_fungible_state(
        mut self,
        name: impl Into<FieldName>,
        seal: impl Into<BuilderSeal<GenesisSeal>>,
        value: u64,
    ) -> Result<Self, BuilderError> {
        let name = name.into();
        let seal = seal.into();
        self.check_layer1(seal.layer1())?;
        let type_id = self
            .builder
            .assignments_type(&name, None)
            .ok_or(BuilderError::AssignmentNotFound(name.clone()))?;
        let tag = match self.builder.asset_tags.get(&type_id) {
            Some(asset_tag) => *asset_tag,
            None => {
                let asset_tag = AssetTag::new_random(
                    format!(
                        "{}/{}",
                        self.builder.schema.schema_id(),
                        self.builder.iface.iface_id()
                    ),
                    type_id,
                );
                self.builder.asset_tags.insert(type_id, asset_tag)?;
                asset_tag
            }
        };

        self.builder = self
            .builder
            .add_fungible_state(name, seal, value, tag, None)?;
        Ok(self)
    }

    pub fn add_data(
        mut self,
        name: impl Into<FieldName>,
        seal: impl Into<BuilderSeal<GenesisSeal>>,
        value: impl StrictSerialize,
    ) -> Result<Self, BuilderError> {
        let seal = seal.into();
        self.check_layer1(seal.layer1())?;
        self.builder = self.builder.add_data(name, seal, value, None)?;
        Ok(self)
    }

    pub fn add_attachment(
        mut self,
        name: impl Into<FieldName>,
        seal: impl Into<BuilderSeal<GenesisSeal>>,
        attachment: AttachedState,
    ) -> Result<Self, BuilderError> {
        let seal = seal.into();
        self.check_layer1(seal.layer1())?;
        self.builder = self.builder.add_attachment(name, seal, attachment, None)?;
        Ok(self)
    }

    pub fn issue_contract(self) -> Result<Contract, BuilderError> {
        let (schema, iface_pair, global, assignments, asset_tags) = self.builder.complete(None);

        let genesis = Genesis {
            ffv: none!(),
            schema_id: schema.schema_id(),
            testnet: self.testnet,
            alt_layers1: self.alt_layers1,
            metadata: empty!(),
            globals: global,
            assignments,
            valencies: none!(),
        };

        let mut contract = Contract::new(schema, genesis, asset_tags);
        contract.ifaces = tiny_bmap! { iface_pair.iface_id() => iface_pair };

        let verified_contract =
            contract
                .validate(&mut DumbResolver, self.testnet)
                .map_err(|consignment| {
                    consignment
                        .into_validation_status()
                        .expect("status always present upon validation")
                })?;

        Ok(verified_contract)
    }
}

#[derive(Clone, Debug)]
pub struct TransitionBuilder {
    builder: OperationBuilder<GraphSeal>,
    transition_type: TransitionType,
    inputs: TinyOrdMap<Input, PersistedState>,
}

impl TransitionBuilder {
    pub fn blank_transition(
        iface: Iface,
        schema: SubSchema,
        iimpl: IfaceImpl,
    ) -> Result<Self, WrongImplementation> {
        Self::with(iface, schema, iimpl, TransitionType::BLANK)
    }

    pub fn default_transition(
        iface: Iface,
        schema: SubSchema,
        iimpl: IfaceImpl,
    ) -> Result<Self, BuilderError> {
        let transition_type = iface
            .default_operation
            .as_ref()
            .and_then(|name| iimpl.transition_type(name))
            .ok_or(BuilderError::NoOperationSubtype)?;
        Ok(Self::with(iface, schema, iimpl, transition_type)?)
    }

    pub fn named_transition(
        iface: Iface,
        schema: SubSchema,
        iimpl: IfaceImpl,
        transition_name: impl Into<TypeName>,
    ) -> Result<Self, BuilderError> {
        let transition_name = transition_name.into();
        let transition_type = iimpl
            .transition_type(&transition_name)
            .ok_or(BuilderError::TransitionNotFound(transition_name))?;
        Ok(Self::with(iface, schema, iimpl, transition_type)?)
    }

    fn with(
        iface: Iface,
        schema: SubSchema,
        iimpl: IfaceImpl,
        transition_type: TransitionType,
    ) -> Result<Self, WrongImplementation> {
        Ok(Self {
            builder: OperationBuilder::with(iface, schema, iimpl)?,
            transition_type,
            inputs: none!(),
        })
    }

    pub fn transition_type(&self) -> TransitionType { self.transition_type }

    #[inline]
    pub fn asset_tag(&self, name: impl Into<FieldName>) -> Result<AssetTag, BuilderError> {
        self.builder.asset_tag(name)
    }

    #[inline]
    pub fn add_asset_tag(
        mut self,
        name: impl Into<FieldName>,
        asset_tag: AssetTag,
    ) -> Result<Self, BuilderError> {
        self.builder = self
            .builder
            .add_asset_tag(name, asset_tag, Some(self.transition_type))?;
        Ok(self)
    }

    #[inline]
    pub fn add_asset_tag_raw(
        mut self,
        type_id: AssignmentType,
        asset_tag: AssetTag,
    ) -> Result<Self, BuilderError> {
        self.builder = self.builder.add_asset_tag_raw(type_id, asset_tag)?;
        Ok(self)
    }

    #[inline]
    pub fn add_global_state(
        mut self,
        name: impl Into<FieldName>,
        value: impl StrictSerialize,
    ) -> Result<Self, BuilderError> {
        self.builder = self.builder.add_global_state(name, value)?;
        Ok(self)
    }

    pub fn add_input(mut self, opout: Opout, state: PersistedState) -> Result<Self, BuilderError> {
        self.inputs.insert(Input::with(opout), state)?;
        Ok(self)
    }

    pub fn default_assignment(&self) -> Result<&FieldName, BuilderError> {
        self.builder
            .transition_iface(self.transition_type)
            .default_assignment
            .as_ref()
            .ok_or(BuilderError::NoDefaultAssignment)
    }

    #[inline]
    pub fn assignments_type(&self, name: &FieldName) -> Option<AssignmentType> {
        self.builder
            .assignments_type(name, Some(self.transition_type))
    }

    pub fn add_owned_state_det(
        mut self,
        name: impl Into<FieldName>,
        seal: impl Into<BuilderSeal<GraphSeal>>,
        state: PersistedState,
    ) -> Result<Self, BuilderError> {
        self.builder = self.builder.add_owned_state_det(name, seal, state)?;
        Ok(self)
    }

    pub fn add_owned_state_raw(
        mut self,
        type_id: AssignmentType,
        seal: impl Into<BuilderSeal<GraphSeal>>,
        state: PersistedState,
    ) -> Result<Self, BuilderError> {
        if matches!(state, PersistedState::Amount(_, _, tag) if self.builder.asset_tag_raw(type_id)? != tag)
        {
            return Err(BuilderError::AssetTagInvalid(type_id));
        }
        self.builder = self.builder.add_owned_state_raw(type_id, seal, state)?;
        Ok(self)
    }

    pub fn add_rights(
        mut self,
        name: impl Into<FieldName>,
        seal: impl Into<BuilderSeal<GraphSeal>>,
    ) -> Result<Self, BuilderError> {
        self.builder = self
            .builder
            .add_rights(name, seal, Some(self.transition_type))?;
        Ok(self)
    }

    pub fn add_fungible_default_state(
        self,
        seal: impl Into<BuilderSeal<GraphSeal>>,
        value: u64,
    ) -> Result<Self, BuilderError> {
        let assignment_name = self.default_assignment()?.clone();
        self.add_fungible_state(assignment_name, seal.into(), value)
    }

    pub fn add_fungible_state_raw(
        mut self,
        type_id: AssignmentType,
        seal: impl Into<BuilderSeal<GraphSeal>>,
        value: impl Into<Amount>,
        blinding: BlindingFactor,
    ) -> Result<Self, BuilderError> {
        let tag = self.builder.asset_tag_raw(type_id)?;
        let state = RevealedValue::with_blinding(value.into(), blinding, tag);
        self.builder = self.builder.add_fungible_state_raw(type_id, seal, state)?;
        Ok(self)
    }

    pub fn add_fungible_state(
        mut self,
        name: impl Into<FieldName>,
        seal: impl Into<BuilderSeal<GraphSeal>>,
        value: u64,
    ) -> Result<Self, BuilderError> {
        let name = name.into();
        let type_id = self
            .builder
            .assignments_type(&name, None)
            .ok_or(BuilderError::AssignmentNotFound(name.clone()))?;
        let tag = self.builder.asset_tag_raw(type_id)?;

        self.builder =
            self.builder
                .add_fungible_state(name, seal, value, tag, Some(self.transition_type))?;
        Ok(self)
    }

    pub fn add_data(
        mut self,
        name: impl Into<FieldName>,
        seal: impl Into<BuilderSeal<GraphSeal>>,
        value: impl StrictSerialize,
    ) -> Result<Self, BuilderError> {
        self.builder = self
            .builder
            .add_data(name, seal, value, Some(self.transition_type))?;
        Ok(self)
    }

    pub fn add_data_raw(
        mut self,
        type_id: AssignmentType,
        seal: impl Into<BuilderSeal<GraphSeal>>,
        allocation: impl Into<Allocation>,
        blinding: u64,
    ) -> Result<Self, BuilderError> {
        let revelead_state = RevealedData::with_salt(allocation.into(), blinding.into());
        self.builder = self.builder.add_data_raw(type_id, seal, revelead_state)?;
        Ok(self)
    }

    pub fn add_data_default(
        self,
        seal: impl Into<BuilderSeal<GraphSeal>>,
        value: impl StrictSerialize,
    ) -> Result<Self, BuilderError> {
        let assignment_name = self.default_assignment()?.clone();
        self.add_data(assignment_name, seal.into(), value)
    }

    pub fn add_attachment(
        mut self,
        name: impl Into<FieldName>,
        seal: impl Into<BuilderSeal<GraphSeal>>,
        attachment: AttachedState,
    ) -> Result<Self, BuilderError> {
        self.builder =
            self.builder
                .add_attachment(name, seal, attachment, Some(self.transition_type))?;
        Ok(self)
    }

    pub fn complete_transition(self, contract_id: ContractId) -> Result<Transition, BuilderError> {
        let (_, _, global, assignments, _) = self.builder.complete(Some(&self.inputs));

        let transition = Transition {
            ffv: none!(),
            contract_id,
            transition_type: self.transition_type,
            metadata: empty!(),
            globals: global,
            inputs: TinyOrdSet::try_from_iter(self.inputs.into_keys())
                .expect("same size iter")
                .into(),
            assignments,
            valencies: none!(),
        };

        // TODO: Validate against schema

        Ok(transition)
    }
}

#[derive(Clone, Debug)]
pub struct OperationBuilder<Seal: ExposedSeal> {
    // TODO: use references instead of owned values
    schema: SubSchema,
    iface: Iface,
    iimpl: IfaceImpl,
    asset_tags: TinyOrdMap<AssignmentType, AssetTag>,

    global: GlobalState,
    rights: TinyOrdMap<AssignmentType, Confined<HashSet<BuilderSeal<Seal>>, 1, U16>>,
    fungible:
        TinyOrdMap<AssignmentType, Confined<BTreeMap<BuilderSeal<Seal>, RevealedValue>, 1, U16>>,
    data: TinyOrdMap<AssignmentType, Confined<BTreeMap<BuilderSeal<Seal>, RevealedData>, 1, U16>>,
    attachments:
        TinyOrdMap<AssignmentType, Confined<BTreeMap<BuilderSeal<Seal>, RevealedAttach>, 1, U16>>,
    // TODO: add valencies
}

impl<Seal: ExposedSeal> From<IssuerTriplet> for OperationBuilder<Seal> {
    fn from(triplet: IssuerTriplet) -> Self {
        let (iface, schema, iimpl) = triplet.into_split();

        OperationBuilder {
            schema,
            iface,
            iimpl,
            asset_tags: none!(),

            global: none!(),
            rights: none!(),
            fungible: none!(),
            attachments: none!(),
            data: none!(),
        }
    }
}

impl<Seal: ExposedSeal, I: IfaceClass> From<SchemaIssuer<I>> for OperationBuilder<Seal> {
    fn from(issuer: SchemaIssuer<I>) -> Self { Self::from(issuer.into_triplet()) }
}

impl<Seal: ExposedSeal> OperationBuilder<Seal> {
    fn with(
        iface: Iface,
        schema: SubSchema,
        iimpl: IfaceImpl,
    ) -> Result<Self, WrongImplementation> {
        let triplet = IssuerTriplet::new(iface, schema, iimpl)?;
        Ok(Self::from(triplet))
    }

    fn transition_iface(&self, ty: TransitionType) -> &TransitionIface {
        let transition_name = self.iimpl.transition_name(ty).expect("reverse type");
        self.iface
            .transitions
            .get(transition_name)
            .expect("internal inconsistency")
    }

    fn assignments_type(
        &self,
        name: &FieldName,
        ty: Option<TransitionType>,
    ) -> Option<AssignmentType> {
        let assignments = match ty {
            None => &self.iface.genesis.assignments,
            Some(ty) => &self.transition_iface(ty).assignments,
        };
        let name = assignments.get(name)?.name.as_ref().unwrap_or(name);
        self.iimpl.assignments_type(name)
    }

    #[inline]
    fn state_schema(&self, type_id: AssignmentType) -> &StateSchema {
        self.schema
            .owned_types
            .get(&type_id)
            .expect("schema should match interface: must be checked by the constructor")
    }

    pub fn asset_tag(&self, name: impl Into<FieldName>) -> Result<AssetTag, BuilderError> {
        let name = name.into();
        let type_id = self
            .assignments_type(&name, None)
            .ok_or(BuilderError::AssignmentNotFound(name.clone()))?;
        self.asset_tag_raw(type_id)
    }

    #[inline]
    fn asset_tag_raw(&self, type_id: AssignmentType) -> Result<AssetTag, BuilderError> {
        self.asset_tags
            .get(&type_id)
            .ok_or(BuilderError::AssetTagMissed(type_id))
            .copied()
    }

    #[inline]
    pub fn add_asset_tag(
        self,
        name: impl Into<FieldName>,
        asset_tag: AssetTag,
        ty: Option<TransitionType>,
    ) -> Result<Self, BuilderError> {
        let name = name.into();
        let type_id = self
            .assignments_type(&name, ty)
            .ok_or(BuilderError::AssignmentNotFound(name))?;

        self.add_asset_tag_raw(type_id, asset_tag)
    }

    #[inline]
    pub fn add_asset_tag_raw(
        mut self,
        type_id: AssignmentType,
        asset_tag: AssetTag,
    ) -> Result<Self, BuilderError> {
        if self.fungible.contains_key(&type_id) {
            return Err(BuilderError::AssetTagAutomatic(type_id));
        }

        self.asset_tags.insert(type_id, asset_tag)?;
        Ok(self)
    }

    pub fn add_global_state(
        mut self,
        name: impl Into<FieldName>,
        value: impl StrictSerialize,
    ) -> Result<Self, BuilderError> {
        let name = name.into();
        let serialized = value.to_strict_serialized::<{ u16::MAX as usize }>()?;

        // Check value matches type requirements
        let Some(type_id) = self
            .iimpl
            .global_state
            .iter()
            .find(|t| t.name == name)
            .map(|t| t.id)
        else {
            return Err(BuilderError::GlobalNotFound(name));
        };
        let sem_id = self
            .schema
            .global_types
            .get(&type_id)
            .expect("schema should match interface: must be checked by the constructor")
            .sem_id;
        self.schema
            .type_system
            .strict_deserialize_type(sem_id, &serialized)?;

        self.global
            .add_state(type_id, RevealedData::new_random_salt(serialized))?;

        Ok(self)
    }

    fn add_owned_state_det(
        self,
        name: impl Into<FieldName>,
        seal: impl Into<BuilderSeal<Seal>>,
        state: PersistedState,
    ) -> Result<Self, BuilderError> {
        let name = name.into();
        let type_id = self
            .assignments_type(&name, None)
            .ok_or(BuilderError::AssignmentNotFound(name.clone()))?;
        self.add_owned_state_raw(type_id, seal, state)
    }

    fn add_owned_state_raw(
        self,
        type_id: AssignmentType,
        seal: impl Into<BuilderSeal<Seal>>,
        state: PersistedState,
    ) -> Result<Self, BuilderError> {
        match state {
            PersistedState::Void => self.add_rights_raw(type_id, seal),
            PersistedState::Amount(value, blinding, tag) => {
                if self.asset_tag_raw(type_id)? != tag {
                    return Err(BuilderError::AssetTagInvalid(type_id));
                }

                self.add_fungible_state_raw(
                    type_id,
                    seal,
                    RevealedValue::with_blinding(value, blinding, tag),
                )
            }
            PersistedState::Data(data, salt) => {
                self.add_data_raw(type_id, seal, RevealedData::with_salt(data, salt))
            }
            PersistedState::Attachment(attach, salt) => self.add_attachment_raw(
                type_id,
                seal,
                RevealedAttach::with_salt(attach.id, attach.media_type, salt),
            ),
        }
    }

    fn add_rights_raw(
        mut self,
        type_id: AssignmentType,
        seal: impl Into<BuilderSeal<Seal>>,
    ) -> Result<Self, BuilderError> {
        let state_schema = self.state_schema(type_id);
        if *state_schema != StateSchema::Fungible(FungibleType::Unsigned64Bit) {
            return Err(BuilderError::InvalidState(type_id));
        }

        let seal = seal.into();
        match self.rights.get_mut(&type_id) {
            Some(assignments) => {
                assignments.push(seal)?;
            }
            None => {
                self.rights.insert(type_id, Confined::with(seal))?;
            }
        }

        Ok(self)
    }

    fn add_rights(
        self,
        name: impl Into<FieldName>,
        seal: impl Into<BuilderSeal<Seal>>,
        ty: Option<TransitionType>,
    ) -> Result<Self, BuilderError> {
        let name = name.into();

        let type_id = self
            .assignments_type(&name, ty)
            .ok_or(BuilderError::AssignmentNotFound(name))?;

        self.add_rights_raw(type_id, seal)
    }

    fn add_fungible_state_raw(
        mut self,
        type_id: AssignmentType,
        seal: impl Into<BuilderSeal<Seal>>,
        state: RevealedValue,
    ) -> Result<Self, BuilderError> {
        let state_schema = self.state_schema(type_id);
        if *state_schema != StateSchema::Fungible(FungibleType::Unsigned64Bit) {
            return Err(BuilderError::InvalidState(type_id));
        }

        let seal = seal.into();
        match self.fungible.get_mut(&type_id) {
            Some(assignments) => {
                assignments.insert(seal, state)?;
            }
            None => {
                self.fungible
                    .insert(type_id, Confined::with((seal, state)))?;
            }
        }

        Ok(self)
    }

    fn add_fungible_state(
        self,
        name: impl Into<FieldName>,
        seal: impl Into<BuilderSeal<Seal>>,
        value: u64,
        tag: AssetTag,
        ty: Option<TransitionType>,
    ) -> Result<Self, BuilderError> {
        let name = name.into();

        let type_id = self
            .assignments_type(&name, ty)
            .ok_or(BuilderError::AssignmentNotFound(name))?;

        let state = RevealedValue::new_random_blinding(value, tag);
        self.add_fungible_state_raw(type_id, seal, state)
    }

    fn add_data_raw(
        mut self,
        type_id: AssignmentType,
        seal: impl Into<BuilderSeal<Seal>>,
        state: RevealedData,
    ) -> Result<Self, BuilderError> {
        let state_schema = self.state_schema(type_id);
        if let StateSchema::Structured(_) = *state_schema {
            let seal = seal.into();
            match self.data.get_mut(&type_id) {
                Some(assignments) => {
                    assignments.insert(seal, state)?;
                }
                None => {
                    self.data.insert(type_id, Confined::with((seal, state)))?;
                }
            }
        } else {
            return Err(BuilderError::InvalidState(type_id));
        }
        Ok(self)
    }

    fn add_data(
        self,
        name: impl Into<FieldName>,
        seal: impl Into<BuilderSeal<Seal>>,
        value: impl StrictSerialize,
        ty: Option<TransitionType>,
    ) -> Result<Self, BuilderError> {
        let name = name.into();
        let serialized = value.to_strict_serialized::<U16>()?;
        let state = DataState::from(serialized);

        let type_id = self
            .assignments_type(&name, ty)
            .ok_or(BuilderError::AssignmentNotFound(name))?;

        self.add_data_raw(type_id, seal, RevealedData::new_random_salt(state))
    }

    fn add_attachment_raw(
        mut self,
        type_id: AssignmentType,
        seal: impl Into<BuilderSeal<Seal>>,
        state: RevealedAttach,
    ) -> Result<Self, BuilderError> {
        let state_schema = self.state_schema(type_id);
        if let StateSchema::Structured(_) = *state_schema {
            let seal = seal.into();
            match self.attachments.get_mut(&type_id) {
                Some(assignments) => {
                    assignments.insert(seal, state)?;
                }
                None => {
                    self.attachments
                        .insert(type_id, Confined::with((seal, state)))?;
                }
            }
        } else {
            return Err(BuilderError::InvalidState(type_id));
        }
        Ok(self)
    }

    fn add_attachment(
        self,
        name: impl Into<FieldName>,
        seal: impl Into<BuilderSeal<Seal>>,
        state: AttachedState,
        ty: Option<TransitionType>,
    ) -> Result<Self, BuilderError> {
        let name = name.into();

        let type_id = self
            .assignments_type(&name, ty)
            .ok_or(BuilderError::AssignmentNotFound(name))?;

        self.add_attachment_raw(
            type_id,
            seal,
            RevealedAttach::new_random_salt(state.id, state.media_type),
        )
    }

    fn complete(
        self,
        inputs: Option<&TinyOrdMap<Input, PersistedState>>,
    ) -> (SubSchema, IfacePair, GlobalState, Assignments<Seal>, TinyOrdMap<AssignmentType, AssetTag>)
    {
        let owned_state = self.fungible.into_iter().map(|(id, vec)| {
            let mut blindings = Vec::with_capacity(vec.len());
            let mut vec = vec
                .into_iter()
                .map(|(seal, value)| {
                    blindings.push(value.blinding);
                    match seal {
                        BuilderSeal::Revealed(seal) => Assign::Revealed { seal, state: value },
                        BuilderSeal::Concealed(seal) => {
                            Assign::ConfidentialSeal { seal, state: value }
                        }
                    }
                })
                .collect::<Vec<_>>();
            if let Some(assignment) = vec.last_mut() {
                blindings.pop();
                let state = assignment
                    .as_revealed_state_mut()
                    .expect("builder always operates revealed state");
                let mut inputs = inputs
                    .map(|i| {
                        i.iter()
                            .filter(|(out, _)| out.prev_out.ty == id)
                            .map(|(_, ts)| match ts {
                                PersistedState::Amount(_, blinding, _) => *blinding,
                                _ => panic!("previous state has invalid type"),
                            })
                            .collect::<Vec<_>>()
                    })
                    .unwrap_or_default();
                if inputs.is_empty() {
                    inputs = vec![BlindingFactor::EMPTY];
                }
                state.blinding = BlindingFactor::zero_balanced(inputs, blindings).expect(
                    "malformed set of blinding factors; probably random generator is broken",
                );
            }
            let state = Confined::try_from_iter(vec).expect("at least one element");
            let state = TypedAssigns::Fungible(state);
            (id, state)
        });
        let owned_data = self.data.into_iter().map(|(id, vec)| {
            let vec_data = vec.into_iter().map(|(seal, value)| match seal {
                BuilderSeal::Revealed(seal) => Assign::Revealed { seal, state: value },
                BuilderSeal::Concealed(seal) => Assign::ConfidentialSeal { seal, state: value },
            });
            let state_data = Confined::try_from_iter(vec_data).expect("at least one element");
            let state_data = TypedAssigns::Structured(state_data);
            (id, state_data)
        });

        let owned_state = Confined::try_from_iter(owned_state).expect("same size");
        let owned_data = Confined::try_from_iter(owned_data).expect("same size");

        let mut assignments = Assignments::from_inner(owned_state);
        assignments
            .extend(Assignments::from_inner(owned_data).into_inner())
            .expect("");

        let iface_pair = IfacePair::with(self.iface, self.iimpl);

        (self.schema, iface_pair, self.global, assignments, self.asset_tags)
    }
}<|MERGE_RESOLUTION|>--- conflicted
+++ resolved
@@ -19,13 +19,9 @@
 // See the License for the specific language governing permissions and
 // limitations under the License.
 
-<<<<<<< HEAD
 #![allow(clippy::result_large_err)]
 
-use std::collections::{HashMap, HashSet};
-=======
 use std::collections::{BTreeMap, HashSet};
->>>>>>> fea6b669
 
 use amplify::confinement::{Confined, TinyOrdMap, TinyOrdSet, U16};
 use amplify::{confinement, Wrapper};
